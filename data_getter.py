--- conflicted
+++ resolved
@@ -217,17 +217,6 @@
     """
     # _cache is initialized by DataGetter.__init_subclass__
 
-<<<<<<< HEAD
-if __name__ == '__main__':
-    import datetime
-    from datetime import date
-    print(YahooFinanceDataGetter.fetch(
-            {"AAPL", "NVDA", "SPY"},
-            date.today() - datetime.timedelta(weeks=22),
-            date.today(),
-            interval="1d"
-        ).loc[:, "Close"].head(n=22))
-=======
     # Supported intervals would depend on the TradingView API
     _supported_intervals_map: ClassVar[Dict[str, str]] = {
         # Map common intervals to TradingView API format here
@@ -362,5 +351,4 @@
 
 
         cls._cache[cache_key] = processed_data.copy()
-        return processed_data.copy()
->>>>>>> d2ff7725
+        return processed_data.copy()